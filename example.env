# SPDX-FileCopyrightText: 2023 Nextcloud GmbH and Nextcloud contributors
# SPDX-License-Identifier: AGPL-3.0-or-later
#
# rename this file to .env

# Persistent files directory
# SENTENCE_TRANSFORMERS_HOME=persistent_storage/model_files
# HF_HOME=persistent_storage/model_files
# VECTORDB_DIR=persistent_storage/vector_db_data
# CC_CONFIG_PATH=persistent_storage/config.yaml
# EM_SERVER_LOG_PATH=persistent_storage/logs

# Huggingface offline mode
#TRANSFORMERS_OFFLINE=1

# AppAPI headers
AA_VERSION=3.0.0
APP_SECRET=12345
APP_ID=context_chat_backend
APP_DISPLAY_NAME=Context Chat Backend
APP_VERSION=4.4.1
APP_HOST=0.0.0.0
APP_PORT=10034
APP_PERSISTENT_STORAGE=persistent_storage
NEXTCLOUD_URL=http://nextcloud.local

# RAG backend selection
# Set to "builtin" to use the default in-process vector store
# or "r2r" to connect to an external R2R service.
RAG_BACKEND=r2r

# URL of the running R2R instance. Adjust the host/port to match your deployment.
# Example: http://r2r:7272 when R2R runs as a Docker service on the same network.
R2R_BASE_URL=http://127.0.0.1:7272
<<<<<<< HEAD
=======
=======
# Default RAG backend
#RAG_BACKEND=builtin

# R2R configuration (optional)
# RAG_BACKEND=r2r
# R2R_BASE_URL=http://127.0.0.1:7272

>>>>>>> b16871a4

# CUDA Support
NVIDIA_VISIBLE_DEVICES=all
NVIDIA_DRIVER_CAPABILITIES=compute<|MERGE_RESOLUTION|>--- conflicted
+++ resolved
@@ -32,17 +32,7 @@
 # URL of the running R2R instance. Adjust the host/port to match your deployment.
 # Example: http://r2r:7272 when R2R runs as a Docker service on the same network.
 R2R_BASE_URL=http://127.0.0.1:7272
-<<<<<<< HEAD
-=======
-=======
-# Default RAG backend
-#RAG_BACKEND=builtin
 
-# R2R configuration (optional)
-# RAG_BACKEND=r2r
-# R2R_BASE_URL=http://127.0.0.1:7272
-
->>>>>>> b16871a4
 
 # CUDA Support
 NVIDIA_VISIBLE_DEVICES=all
