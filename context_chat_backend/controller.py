--- conflicted
+++ resolved
@@ -7,16 +7,9 @@
 from contextlib import asynccontextmanager
 from functools import wraps
 from logging import error as log_error
-from multiprocessing import Process
-from multiprocessing import Queue
-from threading import Event
-<<<<<<< HEAD
-from multiprocessing import Manager
-from typing import Annotated, Any, Callable
-from threading import Thread
-=======
+from multiprocessing import Manager, Process, Queue
+from threading import Event, Thread
 from typing import Annotated, Any
->>>>>>> 4a2e505a
 
 from fastapi import Body, FastAPI, Request, UploadFile
 from langchain.llms.base import LLM
@@ -242,33 +235,6 @@
 def _():
 	return JSONResponse(content={'enabled': app_enabled.is_set()}, status_code=200)
 
-<<<<<<< HEAD
-@app.put('/enabled')
-def _(enabled: bool):
-
-	if enabled:
-		app_enabled.set()
-	else:
-		app_enabled.clear()
-
-	print('App', 'enabled' if enabled else 'disabled', flush=True)
-	return JSONResponse(content={'error': ''}, status_code=200)
-
-
-@app.get('/heartbeat')
-def _():
-	print('heartbeat_handler: result=ok')
-	return JSONResponse(content={'status': 'ok'}, status_code=200)
-
-
-@app.post('/init')
-def _(bg_tasks: BackgroundTasks):
-	nc = NextcloudApp()
-	bg_tasks.add_task(fetch_models_task, nc, models_to_fetch, 0)
-	return JSONResponse(content={}, status_code=200)
-
-=======
->>>>>>> 4a2e505a
 
 @app.post('/deleteSources')
 @enabled_guard(app)
