--- conflicted
+++ resolved
@@ -333,10 +333,6 @@
             return JSONResponse("Operation not supported", 501)
         return JSONResponse("Access updated")
 
-<<<<<<< HEAD
-=======
-
->>>>>>> 2347a531
     if not is_valid_source_id(sourceId):
         return JSONResponse("Invalid source id", 400)
 
@@ -367,13 +363,9 @@
     if not userIds:
         return JSONResponse("Empty list of user ids", 400)
 
-<<<<<<< HEAD
     backend = getattr(request.app.state, "rag_backend", None)
     if backend is not None:
-=======
-   backend = getattr(request.app.state, "rag_backend", None)
-    if backend:
->>>>>>> 2347a531
+
         # Delegate to the external RAG backend when available
         try:
             backend.update_access(op, userIds, sourceId)
@@ -381,7 +373,6 @@
             return JSONResponse("Operation not supported", 501)
         return JSONResponse("Access updated")
 
-<<<<<<< HEAD
     if not is_valid_source_id(sourceId):
         return JSONResponse("Invalid source id", 400)
 
@@ -389,13 +380,6 @@
         target=update_access,
         args=(vectordb_loader, op, userIds, sourceId),
     )
-=======
-
-    if not is_valid_source_id(sourceId):
-        return JSONResponse("Invalid source id", 400)
-
-    exec_in_proc(target=update_access, args=(vectordb_loader, op, userIds, sourceId))
->>>>>>> 2347a531
 
     return JSONResponse("Access updated")
 
